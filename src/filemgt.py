--- conflicted
+++ resolved
@@ -1,323 +1,267 @@
-'''
-Created on 2011-04-29
-Major revision (restructured as a module with new name filemgt) on 2013-03-14
+'''
+Created on 2011-04-29
+Major revision (restructured as a module with new name filemgt) on 2013-03-14
+
+@author: Torsten Hahmann
+'''
+
+import os, platform, logging.config
+from ConfigParser import SafeConfigParser
+
+LOGGER = None
+CONFIG_PARSER = None
+macleod_dir = '..' + os.sep
+#macleod_dir = 'C:' + os.sep + 'Reasoning' + os.sep + 'macleod'
+
+log_config_file_name = os.sep + 'conf' + os.sep + 'logging.conf'
+log_config_file = ''
+
+WIN_config_file = 'conf' + os.sep + 'macleod_win.conf'
+MAC_config_file = 'conf' + os.sep + 'macleod_mac.conf'
+LINUX_config_file = 'conf' + os.sep + 'macleod_linux.conf'
+config_dir = '..' + os.sep + 'conf' + os.sep
+config_file = ''
+
+subprocess_log_file = None
+
+
+def find_config (filename):
+    """tries to find some configuration file."""
+    print "Trying to find config file " + filename
+    for loc in os.path.curdir, os.path.join(os.path.curdir,config_dir), os.path.join(os.path.curdir,config_dir), os.path.join(os.path.curdir,'..',config_dir), os.path.expanduser("~"), os.environ.get("MACLEOD_CONF"):
+        try:
+            if not loc:
+                loc = ""
+            loc = os.path.join(loc,filename)
+            if LOGGER:
+                LOGGER.debug("Looking for " + filename + " at: " + loc)
+            else:
+             print("Looking for configuration file at: " + loc)
+            if os.path.isfile(loc):
+                filename = loc
+                if LOGGER:
+                    LOGGER.debug(filename + " FOUND")
+                else:
+                    print("File " + filename + " found")
+                break
+        except IOError:
+            pass
+    if len(filename)>0:
+        filename = os.path.normpath(os.path.join(os.path.abspath(os.path.curdir), filename))
+    return filename
+
+
+def find_macleod_config():
+    """tries to find the MacLeod configuration file."""
+    global config_file
+    config_file = macleod_dir
+    if str(platform.system()) == 'Windows':
+        config_file = os.path.join(config_file, WIN_config_file)
+    elif str(platform.system()) == 'Darwin':
+        config_file = os.path.join(config_file, MAC_config_file)
+    else:
+        config_file = os.path.join(config_file, LINUX_config_file)
+
+    config_file = find_config(os.path.abspath(config_file))
 
-@author: Torsten Hahmann
-'''
+def find_log_config():
+    """tries to find the MacLeod logging configuration file."""
+    global log_config_file
+    log_config_file = macleod_dir + log_config_file_name
+    log_config_file = find_config(os.path.abspath(log_config_file))
+    print("Log config file found: " + log_config_file)
+
+def read_config(section, key):
+    """read a value from the MacLeod configuration file."""
+    global CONFIG_PARSER
+    global LOGGER
+    if not CONFIG_PARSER:
+        CONFIG_PARSER = SafeConfigParser()
+        find_macleod_config()
+        if len(config_file)==0:
+            LOGGER.error("Problem reading config file from " + config_file)
+        else:
+            #print("Read config file from " + config_file)
+            CONFIG_PARSER.read(config_file)
+            LOGGER.info('Macleod configuration read from ' + config_file)
+        
+    # read from config
+    return CONFIG_PARSER.get(section,key)
+     
+def start_logging():
+    """create a MacLeod logger and start logging."""
+    global LOGGER
+    if not LOGGER:
+        find_log_config()
+        if len(log_config_file)==0:
+            print("Problem reading logging config file from " + log_config_file)
+        else:
+            print("Read logging config file from " + log_config_file)
+            logging.config.fileConfig(log_config_file)
+            # create logger
+            LOGGER = logging.getLogger(__name__)
+            LOGGER.debug('Logging started')
+            LOGGER.debug('Logging configuration read from ' + log_config_file)
+
+def find_subprocess_log_file():
+    global subprocess_log_file
+    if not subprocess_log_file:
+        find_log_config()
+        SafeConfigParser().read(log_config_file)
+        subprocess_log_file = read_config("system","subprocess_log")
+    
+def add_to_subprocess_log(entries):
+    global LOGGER
+    find_subprocess_log_file()
+    LOGGER.debug("Writing " + str(len(entries)) + " lines to subprocess log file " + subprocess_log_file)
+    if os.path.exists(subprocess_log_file):
+        sp_log_file = open(subprocess_log_file, 'a')
+    else:
+        sp_log_file = open(subprocess_log_file, 'w')
 
-import os, platform, logging.config
-from ConfigParser import SafeConfigParser
+    sp_log_file.writelines([e + "\n" for e in entries])
+    sp_log_file.close()
+    return True
+    
+
+def format(record):
+    formatter = logging.Formatter("%(asctime)s %(name)-30s %(levelname)-8s %(message)s")
+    return formatter.format(record)
+
+def get_full_path (module_name, folder=None, ending=''):
+    """determines the suitable subfolder for a given file_name."""
+    module_name = os.path.normpath(module_name)
+    if os.sep in module_name:
+        #print "Getting path for: " + module_name
+        path = module_name.rsplit(os.sep,1)
+        module_name = path[1]
+        path = path[0]
+        path = os.path.abspath(os.path.join(read_config('system','path'), path))
+        if folder:
+            path = os.path.abspath(os.path.join(path, folder))
+            # create this folder if it does not exist yet
+        if not os.path.exists(path):
+            try:
+                os.mkdir(path)
+                LOGGER.info('CREATED FOLDER: ' + path)
+            except OSError, e:
+                LOGGER.warn('COULD NOT CREATE FOLDER: ' + path + ' Error: ' + str(e))
+        
+        if module_name.endswith(ending):
+            return os.path.abspath(os.path.join(path, module_name))
+        else:
+            return os.path.abspath(os.path.join(path, module_name + ending))
+    else:
+        if folder:
+            path = os.path.abspath(os.path.join(read_config('system','path'), folder))
+        else:
+            path = os.path.abspath(read_config('system','path'))
+        
+        return os.path.abspath(os.path.join(path, module_name + ending))
+
+def get_canonical_relative_path (path):
+    """determines the path of a module relative to the path specified in the configuration"""
+    #print "Getting canonical path for: " + path
+    abspath = os.path.abspath(path)
+    abspath = abspath.split(read_config('system','path') + os.sep,1)
+    if len(abspath)>1: # if the absolute path contains on
+        path = abspath[1]
+    else:
+        # if the path does not contain the system-configured path, keep the original name, but remove standard prefixes
+        import re
+        prefix = read_config('cl','prefix')
+        if path.startswith(prefix):
+            path = path.replace(prefix,'',1)
+    if path.endswith(read_config('cl','ending')):
+        path = path.rsplit(read_config('cl','ending'),1)[0]
+    return os.path.normcase(path)
+        
+
+def get_path_with_ending_for_nontrivial_consistency_checks (module_name):
+    """determines and returns the path of the module that checks for nontrivial consistency of the module named module_name.""" 
+    subfolder=read_config('cl','consistency_subfolder')
+    if module_is_definition_set(module_name):
+        module_name = "".join(module_name.rsplit(read_config('cl','definitions_subfolder')+os.sep,1))
+    path = get_full_path(module_name + '_nontrivial', subfolder, read_config('cl','ending'))
+    #print "PATH FOR CONSISTENCY CHECK of " + module_name + ": " + path
+    consistency_module_name = get_canonical_relative_path(path) + read_config('cl','ending')
+    #print "CANONICAL PATH FOR CONSISTENCY CHECK of " + module_name + ": " + path
+    return_value = (consistency_module_name, path)
+    #print return_value 
+    return return_value
+
+def     get_hierarchy_name (module_name):
+    """determines the part of the module_name that denotes the hierarchy."""
+    module_name = os.path.normcase(module_name)
+    if os.sep in module_name:
+        path = module_name.rsplit(os.sep,1)[0]
+        sentence_type = get_type(module_name)
+        if type=="":
+            return path
+        else:
+            return path.rsplit(os.sep + sentence_type)[0]
+    else:
+        return ""
+    
+def get_type (module_name):
+    """determines whether this is a axiom, definition, mapping, theorem, etc. file"""
+    module_name = os.path.normcase(module_name)
+    if os.sep in module_name:
+        path = module_name.rsplit(os.sep,1)[0]
+        if os.sep in path:
+            subfolder = path.rsplit(os.sep,1)[1]
+            #print "SUBFOLDER = " + subfolder
+            if (subfolder==read_config('cl','definitions_subfolder')): 
+                return read_config('cl','definitions_subfolder')
+            elif (subfolder==read_config('cl','theorems_subfolder')): 
+                return read_config('cl','theorems_subfolder')
+            elif (subfolder==read_config('cl','consistency_subfolder')): 
+                return read_config('cl','consistency_subfolder')
+            elif (subfolder==read_config('cl','interpretations_subfolder')): 
+                return read_config('cl','interpretations_subfolder')
+            elif (subfolder==read_config('cl','mappings_subfolder')): 
+                return read_config('cl','mappings_subfolder')
+            # TODO: complete folders as necessary
+    return ""
+            
+def module_is_axiom_set (module_name):
+    if get_type(module_name)=="":
+        return True
+    else:
+        return False
 
-LOGGER = None
-CONFIG_PARSER = None
-<<<<<<< HEAD
-log_config_file = '../conf/logging.conf'
-#config_file = '../conf/macleod_mac.conf'
-config_file = 'macleod.conf'
-config_dir = '../conf/'
-=======
-macleod_dir = 'C:' + os.sep + 'Reasoning' + os.sep + 'macleod'
-
-log_config_file_name = os.sep + 'conf' + os.sep + 'logging.conf'
-log_config_file = ''
-
-WIN_config_file = 'conf' + os.sep + 'macleod_win.conf'
-MAC_config_file = 'conf' + os.sep + 'macleod_mac.conf'
-LINUX_config_file = 'conf' + os.sep + 'macleod_linux.conf'
-config_dir = '..' + os.sep + 'conf' + os.sep
-config_file = ''
->>>>>>> 4cbb6346
-
-subprocess_log_file = None
-
-
-def find_config (filename):
-    """tries to find some configuration file."""
-    print "Trying to find config file " + filename
-    for loc in os.path.curdir, os.path.join(os.path.curdir,config_dir), os.path.join(os.path.curdir,config_dir), os.path.join(os.path.curdir,'..',config_dir), os.path.expanduser("~"), os.environ.get("MACLEOD_CONF"):
-        try:
-            if not loc:
-                loc = ""
-            loc = os.path.join(loc,filename)
-            if LOGGER:
-                LOGGER.debug("Looking for " + filename + " at: " + loc)
-            else:
-             print("Looking for configuration file at: " + loc)
-            if os.path.isfile(loc):
-                filename = loc
-                if LOGGER:
-                    LOGGER.debug(filename + " FOUND")
-                else:
-                    print("File " + filename + " found")
-                break
-        except IOError:
-            pass
-    if len(filename)>0:
-        filename = os.path.normpath(os.path.join(os.path.abspath(os.path.curdir), filename))
-    return filename
-
-
-def find_macleod_config():
-    """tries to find the MacLeod configuration file."""
-    global config_file
-<<<<<<< HEAD
-    filename = config_file
-    config_file = filename
-
-    if not os.path.exists(config_file) or not os.path.isfile(config_file):
-        # backup solution: with _win or _linux in the name
-        basename = os.path.basename(filename).rsplit(".",1)
-        if len(basename)==2:
-            new_basename = basename[0]
-            if os.name == 'nt':
-                new_basename += "_win"
-	    elif (os.name == 'posix'):
-		new_basename += "_mac"
-            else:
-                new_basename += "_linux"
-            new_basename += "." + basename[1]
-            filename = os.path.join(os.path.dirname(filename), new_basename)
-            config_file = find_config(filename)
-=======
-    config_file = macleod_dir
-    if str(platform.system()) == 'Windows':
-        config_file = os.path.join(config_file, WIN_config_file)
-    elif str(platform.system()) == 'Darwin':
-        config_file = os.path.join(config_file, MAC_config_file)
-    else:
-        config_file = os.path.join(config_file, LINUX_config_file)
-
-    config_file = find_config(os.path.abspath(config_file))
->>>>>>> 4cbb6346
-
-
-def find_log_config():
-    """tries to find the MacLeod logging configuration file."""
-<<<<<<< HEAD
-    #log_config_file = find_config(log_config_file)
-    #print("Log config file found: " + log_config_file)
-=======
-    global log_config_file
-#     if str(platform.system()) == 'Windows':
-#         log_config_file = WIN_config_file
-#     elif str(platform.system()) == 'Darwin':
-#         log_config_file = MAC_config_file
-#     else:
-#         log_config_file = LINUX_config_file
-
-    #print macleod_dir
-    #print log_config_file_name
-    log_config_file = macleod_dir + log_config_file_name
-    #print log_config_file
-    #print os.path.abspath(log_config_file)
-
-    log_config_file = find_config(os.path.abspath(log_config_file))
-    print("Log config file found: " + log_config_file)
->>>>>>> 4cbb6346
-         
-
-def read_config(section, key):
-    """read a value from the MacLeod configuration file."""
-    # load
-    global CONFIG_PARSER
-    global LOGGER
-    if not CONFIG_PARSER:
-        CONFIG_PARSER = SafeConfigParser()
-        find_macleod_config()
-        if len(config_file)==0:
-            LOGGER.error("Problem reading config file from " + config_file)
-        else:
-            #print("Read config file from " + config_file)
-            CONFIG_PARSER.read(config_file)
-            LOGGER.info('Macleod configuration read from ' + config_file)
-        
-    # read from config
-    return CONFIG_PARSER.get(section,key)
-     
-def start_logging():
-    """create a MacLeod logger and start logging."""
-    global LOGGER
-    if not LOGGER:
-        find_log_config()
-        if len(log_config_file)==0:
-            print("Problem reading logging config file from " + log_config_file)
-        else:
-            print("Read logging config file from " + log_config_file)
-            logging.config.fileConfig(log_config_file)
-            # create logger
-            LOGGER = logging.getLogger(__name__)
-            LOGGER.debug('Logging started')
-            LOGGER.debug('Logging configuration read from ' + log_config_file)
-
-
-def find_subprocess_log_file():
-    global subprocess_log_file
-    if not subprocess_log_file:
-        find_log_config()
-        SafeConfigParser().read(log_config_file)
-        subprocess_log_file = read_config("system","subprocess_log")
-
-    
-def add_to_subprocess_log(entries):
-    global LOGGER
-    find_subprocess_log_file()
-    LOGGER.debug("Writing " + str(len(entries)) + " lines to subprocess log file " + subprocess_log_file)
-    if os.path.exists(subprocess_log_file):
-        sp_log_file = open(subprocess_log_file, 'a')
-    else:
-        sp_log_file = open(subprocess_log_file, 'w')
-    #for e in entries:
-    # LOGGER.info("____WRITING " + e)
-    sp_log_file.writelines([e + "\n" for e in entries])
-    sp_log_file.close()
-    return True
-    
-
-   
-def format(record):
-    formatter = logging.Formatter("%(asctime)s %(name)-30s %(levelname)-8s %(message)s")
-    return formatter.format(record)
-
-  
-def get_full_path (module_name, folder=None, ending=''):
-    """determines the suitable subfolder for a given file_name."""
-    module_name = os.path.normpath(module_name)
-    if os.sep in module_name:
-        #print "Getting path for: " + module_name
-        path = module_name.rsplit(os.sep,1)
-        module_name = path[1]
-        path = path[0]
-        path = os.path.abspath(os.path.join(read_config('system','path'), path))
-        if folder:
-            path = os.path.abspath(os.path.join(path, folder))
-            # create this folder if it does not exist yet
-        if not os.path.exists(path):
-            try:
-                os.mkdir(path)
-                LOGGER.info('CREATED FOLDER: ' + path)
-            except OSError, e:
-                LOGGER.warn('COULD NOT CREATE FOLDER: ' + path + ' Error: ' + str(e))
-        
-        if module_name.endswith(ending):
-            return os.path.abspath(os.path.join(path, module_name))
-        else:
-            return os.path.abspath(os.path.join(path, module_name + ending))
-    else:
-        if folder:
-            path = os.path.abspath(os.path.join(read_config('system','path'), folder))
-        else:
-            path = os.path.abspath(read_config('system','path'))
-        
-        return os.path.abspath(os.path.join(path, module_name + ending))
-
-
-def get_canonical_relative_path (path):
-    """determines the path of a module relative to the path specified in the configuration"""
-    #print "Getting canonical path for: " + path
-    abspath = os.path.abspath(path)
-    abspath = abspath.split(read_config('system','path') + os.sep,1)
-    if len(abspath)>1: # if the absolute path contains on
-        path = abspath[1]
-    else:
-        # if the path does not contain the system-configured path, keep the original name, but remove standard prefixes
-        import re
-        prefix = read_config('cl','prefix')
-        if path.startswith(prefix):
-            path = path.replace(prefix,'',1)
-    if path.endswith(read_config('cl','ending')):
-        path = path.rsplit(read_config('cl','ending'),1)[0]
-    return os.path.normcase(path)
-        
-
-def get_path_with_ending_for_nontrivial_consistency_checks (module_name):
-    """determines and returns the path of the module that checks for nontrivial consistency of the module named module_name.""" 
-    subfolder=read_config('cl','consistency_subfolder')
-    if module_is_definition_set(module_name):
-        module_name = "".join(module_name.rsplit(read_config('cl','definitions_subfolder')+os.sep,1))
-    path = get_full_path(module_name + '_nontrivial', subfolder, read_config('cl','ending'))
-    #print "PATH FOR CONSISTENCY CHECK of " + module_name + ": " + path
-    consistency_module_name = get_canonical_relative_path(path) + read_config('cl','ending')
-    #print "CANONICAL PATH FOR CONSISTENCY CHECK of " + module_name + ": " + path
-    return_value = (consistency_module_name, path)
-    #print return_value 
-    return return_value
-
-    
-def	get_hierarchy_name (module_name):
-    """determines the part of the module_name that denotes the hierarchy."""
-    module_name = os.path.normcase(module_name)
-    if os.sep in module_name:
-        path = module_name.rsplit(os.sep,1)[0]
-        sentence_type = get_type(module_name)
-        if type=="":
-            return path
-        else:
-            return path.rsplit(os.sep + sentence_type)[0]
-    else:
-        return ""
-    
-
-def get_type (module_name):
-    """determines whether this is a axiom, definition, mapping, theorem, etc. file"""
-    module_name = os.path.normcase(module_name)
-    if os.sep in module_name:
-        path = module_name.rsplit(os.sep,1)[0]
-        if os.sep in path:
-            subfolder = path.rsplit(os.sep,1)[1]
-            #print "SUBFOLDER = " + subfolder
-            if (subfolder==read_config('cl','definitions_subfolder')): 
-                return read_config('cl','definitions_subfolder')
-            elif (subfolder==read_config('cl','theorems_subfolder')): 
-                return read_config('cl','theorems_subfolder')
-            elif (subfolder==read_config('cl','consistency_subfolder')): 
-                return read_config('cl','consistency_subfolder')
-            elif (subfolder==read_config('cl','interpretations_subfolder')): 
-                return read_config('cl','interpretations_subfolder')
-            elif (subfolder==read_config('cl','mappings_subfolder')): 
-                return read_config('cl','mappings_subfolder')
-            # TODO: complete folders as necessary
-    return ""
-            
-    
-def module_is_axiom_set (module_name):
-    if get_type(module_name)=="":
-        return True
-    else:
-        return False
-
-
-def module_is_definition_set (module_name):
-    if get_type(module_name)==read_config('cl','definitions_subfolder'):
-        #print "FOUND DEFINITION: " + module_name
-        return True
-    else:
-        return False
-
-
-def module_is_theorem_set (module_name):
-    if get_type(module_name)==read_config('cl','theorems_subfolder'):
-        return True
-    else:
-        return False
-
-
-def get_tptp_symbols ():
-    global CONFIG_PARSER
-    """get all options and their values from a section as a dictionary."""
-    options = {}
-    if not CONFIG_PARSER:
-        CONFIG_PARSER = SafeConfigParser()
-        find_config()
-    symbol_file_name = os.path.normpath(os.path.dirname(os.path.abspath(config_file)) + os.sep + read_config("converters","tptp_symbols"))
-        
-    symbol_file = open(symbol_file_name,"r")
-    for line in symbol_file.readlines():
-        if line.startswith('"'):
-            line = line.strip('"').split('"')
-            key = line[0].strip('"')
-            value = line[1].strip().strip(':').strip()
-            options[key] = value
-        else:
-            options[line.split(":")[0].strip()] = line.split(":")[1].strip()
-    return options
-    
+def module_is_definition_set (module_name):
+    if get_type(module_name)==read_config('cl','definitions_subfolder'):
+        #print "FOUND DEFINITION: " + module_name
+        return True
+    else:
+        return False
+
+
+def module_is_theorem_set (module_name):
+    if get_type(module_name)==read_config('cl','theorems_subfolder'):
+        return True
+    else:
+        return False
+
+
+def get_tptp_symbols ():
+    global CONFIG_PARSER
+    """get all options and their values from a section as a dictionary."""
+    options = {}
+    if not CONFIG_PARSER:
+        CONFIG_PARSER = SafeConfigParser()
+        find_config()
+    symbol_file_name = os.path.normpath(os.path.dirname(os.path.abspath(config_file)) + os.sep + read_config("converters","tptp_symbols"))
+        
+    symbol_file = open(symbol_file_name,"r")
+    for line in symbol_file.readlines():
+        if line.startswith('"'):
+            line = line.strip('"').split('"')
+            key = line[0].strip('"')
+            value = line[1].strip().strip(':').strip()
+            options[key] = value
+        else:
+            options[line.split(":")[0].strip()] = line.split(":")[1].strip()
+    return options
+    